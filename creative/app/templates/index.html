--- conflicted
+++ resolved
@@ -125,15 +125,11 @@
         <tbody>
         {% for survey in all_surveys %}
         <tr>
-<<<<<<< HEAD
-            <td>{{ (survey.to_dict())['surveyname'] }}
-=======
             <td style='font-size:10pt;background-color:white;color:black;text-align:center'>
                 {{ (survey.to_dict())['surveyname'] }}
             </td>
             <td style='font-size:10pt;background-color:white;color:black;text-align:center'>
                 {{ survey.id }}
->>>>>>> ef12ba01
             </td>
             <td style='font-size:10pt;background-color:white;color:black;text-align:center'>
                 <table class="table">
